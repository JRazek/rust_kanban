## Kanban App for the terminal written in rust
  This kanban app will allow the user to be more productive by prioritizing tasks and achieving goals faster
## Why?
  I am new to rust and wanted to learn the language in a project-oriented manner, feel free to drop feedback on my code😁. Another reason for building a TUI is that I spend the majority of my time in the terminal whether it is testing or running code or writing code in neovim. I haven't been able to find any other alternatives so I have started to make my own!
## Contribution
  Feel free to make a pull request or make a new issue, I am open to suggestions ✌️
## TODO
- [ ] Implement the Kanban Boards ( the main UI basically )
- [ ] Improve Help Messages
- [ ] De-clutter Code
## Completed Features
- [x] Save/Load Kanban state
- [x] Hide/Unhide UI elements
- [x] Refactoring UI Logic
- [x] Focusing and highlighting UI elements
<<<<<<< HEAD
- [x] Input Handling
=======
>>>>>>> f2bbf3e1
- [x] Logging
  <|MERGE_RESOLUTION|>--- conflicted
+++ resolved
@@ -13,9 +13,6 @@
 - [x] Hide/Unhide UI elements
 - [x] Refactoring UI Logic
 - [x] Focusing and highlighting UI elements
-<<<<<<< HEAD
 - [x] Input Handling
-=======
->>>>>>> f2bbf3e1
 - [x] Logging
   